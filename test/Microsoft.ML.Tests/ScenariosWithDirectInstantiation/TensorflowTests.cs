﻿// Licensed to the .NET Foundation under one or more agreements.
// The .NET Foundation licenses this file to you under the MIT license.
// See the LICENSE file in the project root for more information.

using System;
using System.Collections.Generic;
using System.IO;
using System.Linq;
using Microsoft.Data.DataView;
using Microsoft.ML.Data;
<<<<<<< HEAD
using Microsoft.ML.ImageAnalytics;
using Microsoft.ML.LightGBM;
=======
>>>>>>> c5aab770
using Microsoft.ML.RunTests;
using Microsoft.ML.TestFramework.Attributes;
using Microsoft.ML.Transforms;
using Microsoft.ML.Transforms.Image;
using Microsoft.ML.Transforms.TensorFlow;
using Xunit;

namespace Microsoft.ML.Scenarios
{
    public partial class ScenariosTests
    {
        private class TestData
        {
            [VectorType(4)]
            public float[] a;
            [VectorType(4)]
            public float[] b;
        }

        [TensorFlowFact]
        public void TensorFlowTransformMatrixMultiplicationTest()
        {
            var modelLocation = "model_matmul/frozen_saved_model.pb";
            var mlContext = new MLContext(seed: 1);
            // Pipeline
            var loader = mlContext.Data.LoadFromEnumerable(
                    new List<TestData>(new TestData[] {
                        new TestData() { a = new[] { 1.0f, 2.0f,
                                                     3.0f, 4.0f },
                                         b = new[] { 1.0f, 2.0f,
                                                     3.0f, 4.0f } },
                        new TestData() { a = new[] { 2.0f, 2.0f,
                                                     2.0f, 2.0f },
                                         b = new[] { 3.0f, 3.0f,
                                                     3.0f, 3.0f } } }));
            var trans = mlContext.Model.LoadTensorFlowModel(modelLocation).ScoreTensorFlowModel(new[] { "c" }, new[] { "a", "b" }).Fit(loader).Transform(loader);

            using (var cursor = trans.GetRowCursorForAllColumns())
            {
                var cgetter = cursor.GetGetter<VBuffer<float>>(cursor.Schema[2]);
                Assert.True(cursor.MoveNext());
                VBuffer<float> c = default;
                cgetter(ref c);

                var cValues = c.GetValues();
                Assert.Equal(1.0 * 1.0 + 2.0 * 3.0, cValues[0]);
                Assert.Equal(1.0 * 2.0 + 2.0 * 4.0, cValues[1]);
                Assert.Equal(3.0 * 1.0 + 4.0 * 3.0, cValues[2]);
                Assert.Equal(3.0 * 2.0 + 4.0 * 4.0, cValues[3]);

                Assert.True(cursor.MoveNext());
                c = default;
                cgetter(ref c);

                cValues = c.GetValues();
                Assert.Equal(2.0 * 3.0 + 2.0 * 3.0, cValues[0]);
                Assert.Equal(2.0 * 3.0 + 2.0 * 3.0, cValues[1]);
                Assert.Equal(2.0 * 3.0 + 2.0 * 3.0, cValues[2]);
                Assert.Equal(2.0 * 3.0 + 2.0 * 3.0, cValues[3]);

                Assert.False(cursor.MoveNext());
            }
        }

        private class ShapeData
        {
            // Data will be passed as 1-D vector.
            // Intended data shape [5], model shape [None]
            [VectorType(5)]
            public float[] OneDim;

            // Data will be passed as flat vector.
            // Intended data shape [2,2], model shape [2, None]
            [VectorType(4)]
            public float[] TwoDim;

            // Data will be passed as 3-D vector.
            // Intended data shape [1, 2, 2], model shape [1, None, 2]
            [VectorType(1, 2, 2)]
            public float[] ThreeDim;

            // Data will be passed as flat vector.
            // Intended data shape [1, 2, 2, 3], model shape [1, None, None, 3]
            [VectorType(12)]
            public float[] FourDim;

            // Data will be passed as 4-D vector.
            // Intended data shape [2, 2, 2, 2], model shape [2, 2, 2, 2]
            [VectorType(2, 2, 2, 2)]
            public float[] FourDimKnown;
        }

        private List<ShapeData> GetShapeData()
        {
            return new List<ShapeData>(new ShapeData[] {
                        new ShapeData() {   OneDim = new[] { 0.1f, 0.2f, 0.3f, 0.4f, 0.5f },
                                            TwoDim = new[] { 1.0f, 2.0f, 3.0f, 4.0f },
                                            ThreeDim = new[] { 11.0f, 12.0f, 13.0f, 14.0f },
                                            FourDim = new[]{ 21.0f, 22.0f, 23.0f, 24.0f, 25.0f, 26.0f,
                                                             27.0f, 28.0f, 29.0f, 30.0f, 31.0f, 32.0f },
                                            FourDimKnown = new[]{ 41.0f , 42.0f, 43.0f, 44.0f, 45.0f, 46.0f, 47.0f, 48.0f,
                                                                  49.0f , 50.0f, 51.0f, 52.0f, 53.0f, 54.0f, 55.0f, 56.0f}
                                        },
                        new ShapeData() {   OneDim = new[] { 100.1f, 100.2f, 100.3f, 100.4f, 100.5f },
                                            TwoDim = new[] { 101.0f, 102.0f, 103.0f, 104.0f },
                                            ThreeDim = new[] { 111.0f, 112.0f, 113.0f, 114.0f },
                                            FourDim = new[]{ 121.0f, 122.0f, 123.0f, 124.0f, 125.0f, 126.0f,
                                                             127.0f, 128.0f, 129.0f, 130.0f, 131.0f, 132.0f},
                                            FourDimKnown = new[]{ 141.0f , 142.0f, 143.0f, 144.0f, 145.0f, 146.0f, 147.0f, 148.0f,
                                                                  149.0f , 150.0f, 151.0f, 152.0f, 153.0f, 154.0f, 155.0f, 156.0f }
                                        }
                });
        }

        [ConditionalFact(typeof(Environment), nameof(Environment.Is64BitProcess))] // TensorFlow is 64-bit only
        public void TensorFlowTransformInputShapeTest()
        {
            var modelLocation = "model_shape_test";
            var mlContext = new MLContext(seed: 1);
            var data = GetShapeData();
            // Pipeline
            var loader = mlContext.Data.LoadFromEnumerable(data);
            var inputs = new string[] { "OneDim", "TwoDim", "ThreeDim", "FourDim", "FourDimKnown" };
            var outputs = new string[] { "o_OneDim", "o_TwoDim", "o_ThreeDim", "o_FourDim", "o_FourDimKnown" };

            var trans = mlContext.Model.LoadTensorFlowModel(modelLocation).ScoreTensorFlowModel(outputs, inputs).Fit(loader).Transform(loader);

            using (var cursor = trans.GetRowCursorForAllColumns())
            {
                int outColIndex = 5;
                var oneDimgetter = cursor.GetGetter<VBuffer<float>>(cursor.Schema[outColIndex]);
                var twoDimgetter = cursor.GetGetter<VBuffer<float>>(cursor.Schema[outColIndex + 1]);
                var threeDimgetter = cursor.GetGetter<VBuffer<float>>(cursor.Schema[outColIndex + 2]);
                var fourDimgetter = cursor.GetGetter<VBuffer<float>>(cursor.Schema[outColIndex + 3]);
                var fourDimKnowngetter = cursor.GetGetter<VBuffer<float>>(cursor.Schema[outColIndex + 4]);

                VBuffer<float> oneDim = default;
                VBuffer<float> twoDim = default;
                VBuffer<float> threeDim = default;
                VBuffer<float> fourDim = default;
                VBuffer<float> fourDimKnown = default;
                foreach (var sample in data)
                {
                    Assert.True(cursor.MoveNext());

                    oneDimgetter(ref oneDim);
                    twoDimgetter(ref twoDim);
                    threeDimgetter(ref threeDim);
                    fourDimgetter(ref fourDim);
                    fourDimKnowngetter(ref fourDimKnown);

                    var oneDimValues = oneDim.GetValues();
                    Assert.Equal(sample.OneDim.Length, oneDimValues.Length);
                    Assert.True(oneDimValues.SequenceEqual(sample.OneDim));

                    var twoDimValues = twoDim.GetValues();
                    Assert.Equal(sample.TwoDim.Length, twoDimValues.Length);
                    Assert.True(twoDimValues.SequenceEqual(sample.TwoDim));

                    var threeDimValues = threeDim.GetValues();
                    Assert.Equal(sample.ThreeDim.Length, threeDimValues.Length);
                    Assert.True(threeDimValues.SequenceEqual(sample.ThreeDim));

                    var fourDimValues = fourDim.GetValues();
                    Assert.Equal(sample.FourDim.Length, fourDimValues.Length);
                    Assert.True(fourDimValues.SequenceEqual(sample.FourDim));

                    var fourDimKnownValues = fourDimKnown.GetValues();
                    Assert.Equal(sample.FourDimKnown.Length, fourDimKnownValues.Length);
                    Assert.True(fourDimKnownValues.SequenceEqual(sample.FourDimKnown));
                }
                Assert.False(cursor.MoveNext());
            }
        }

        private class TypesData
        {
            [VectorType(2)]
            public double[] f64;
            [VectorType(2)]
            public float[] f32;
            [VectorType(2)]
            public long[] i64;
            [VectorType(2)]
            public int[] i32;
            [VectorType(2)]
            public short[] i16;
            [VectorType(2)]
            public sbyte[] i8;
            [VectorType(2)]
            public ulong[] u64;
            [VectorType(2)]
            public uint[] u32;
            [VectorType(2)]
            public ushort[] u16;
            [VectorType(2)]
            public byte[] u8;
            [VectorType(2)]
            public bool[] b;
        }

        /// <summary>
        /// Test to ensure the supported datatypes can passed to TensorFlow .
        /// </summary>
        [TensorFlowFact]
        public void TensorFlowTransformInputOutputTypesTest()
        {
            // This an identity model which returns the same output as input.
            var model_location = "model_types_test";

            //Data
            var data = new List<TypesData>(
                        new TypesData[] {
                            new TypesData() {   f64 = new[] { -1.0, 2.0 },
                                                f32 = new[] { -1.0f, 2.0f },
                                                i64 = new[] { -1L, 2 },
                                                i32 = new[] { -1, 2 },
                                                i16 = new short[] { -1, 2 },
                                                i8 = new sbyte[] { -1, 2 },
                                                u64 = new ulong[] { 1, 2 },
                                                u32 = new uint[] { 1, 2 },
                                                u16 = new ushort[] { 1, 2 },
                                                u8 = new byte[] { 1, 2 },
                                                b = new bool[] { true, true },
                            },
                           new TypesData() {   f64 = new[] { -3.0, 4.0 },
                                                f32 = new[] { -3.0f, 4.0f },
                                                i64 = new[] { -3L, 4 },
                                                i32 = new[] { -3, 4 },
                                                i16 = new short[] { -3, 4 },
                                                i8 = new sbyte[] { -3, 4 },
                                                u64 = new ulong[] { 3, 4 },
                                                u32 = new uint[] { 3, 4 },
                                                u16 = new ushort[] { 3, 4 },
                                                u8 = new byte[] { 3, 4 },
                                                b = new bool[] { false, false },
                            } });

            var mlContext = new MLContext(seed: 1);
            // Pipeline

            var loader = mlContext.Data.LoadFromEnumerable(data);

            var inputs = new string[] { "f64", "f32", "i64", "i32", "i16", "i8", "u64", "u32", "u16", "u8", "b" };
            var outputs = new string[] { "o_f64", "o_f32", "o_i64", "o_i32", "o_i16", "o_i8", "o_u64", "o_u32", "o_u16", "o_u8", "o_b" };
            var trans = mlContext.Model.LoadTensorFlowModel(model_location).ScoreTensorFlowModel(outputs, inputs).Fit(loader).Transform(loader); ;

            using (var cursor = trans.GetRowCursorForAllColumns())
            {
                var f64getter = cursor.GetGetter<VBuffer<double>>(cursor.Schema[11]);
                var f32getter = cursor.GetGetter<VBuffer<float>>(cursor.Schema[12]);
                var i64getter = cursor.GetGetter<VBuffer<long>>(cursor.Schema[13]);
                var i32getter = cursor.GetGetter<VBuffer<int>>(cursor.Schema[14]);
                var i16getter = cursor.GetGetter<VBuffer<short>>(cursor.Schema[15]);
                var i8getter = cursor.GetGetter<VBuffer<sbyte>>(cursor.Schema[16]);
                var u64getter = cursor.GetGetter<VBuffer<ulong>>(cursor.Schema[17]);
                var u32getter = cursor.GetGetter<VBuffer<uint>>(cursor.Schema[18]);
                var u16getter = cursor.GetGetter<VBuffer<ushort>>(cursor.Schema[19]);
                var u8getter = cursor.GetGetter<VBuffer<byte>>(cursor.Schema[20]);
                var boolgetter = cursor.GetGetter<VBuffer<bool>>(cursor.Schema[21]);


                VBuffer<double> f64 = default;
                VBuffer<float> f32 = default;
                VBuffer<long> i64 = default;
                VBuffer<int> i32 = default;
                VBuffer<short> i16 = default;
                VBuffer<sbyte> i8 = default;
                VBuffer<ulong> u64 = default;
                VBuffer<uint> u32 = default;
                VBuffer<ushort> u16 = default;
                VBuffer<byte> u8 = default;
                VBuffer<bool> b = default;
                foreach (var sample in data)
                {
                    Assert.True(cursor.MoveNext());

                    f64getter(ref f64);
                    f32getter(ref f32);
                    i64getter(ref i64);
                    i32getter(ref i32);
                    i16getter(ref i16);
                    i8getter(ref i8);
                    u64getter(ref u64);
                    u32getter(ref u32);
                    u16getter(ref u16);
                    u8getter(ref u8);
                    u8getter(ref u8);
                    boolgetter(ref b);

                    var f64Values = f64.GetValues();
                    Assert.Equal(2, f64Values.Length);
                    Assert.True(f64Values.SequenceEqual(sample.f64));
                    var f32Values = f32.GetValues();
                    Assert.Equal(2, f32Values.Length);
                    Assert.True(f32Values.SequenceEqual(sample.f32));
                    var i64Values = i64.GetValues();
                    Assert.Equal(2, i64Values.Length);
                    Assert.True(i64Values.SequenceEqual(sample.i64));
                    var i32Values = i32.GetValues();
                    Assert.Equal(2, i32Values.Length);
                    Assert.True(i32Values.SequenceEqual(sample.i32));
                    var i16Values = i16.GetValues();
                    Assert.Equal(2, i16Values.Length);
                    Assert.True(i16Values.SequenceEqual(sample.i16));
                    var i8Values = i8.GetValues();
                    Assert.Equal(2, i8Values.Length);
                    Assert.True(i8Values.SequenceEqual(sample.i8));
                    var u64Values = u64.GetValues();
                    Assert.Equal(2, u64Values.Length);
                    Assert.True(u64Values.SequenceEqual(sample.u64));
                    var u32Values = u32.GetValues();
                    Assert.Equal(2, u32Values.Length);
                    Assert.True(u32Values.SequenceEqual(sample.u32));
                    var u16Values = u16.GetValues();
                    Assert.Equal(2, u16Values.Length);
                    Assert.True(u16Values.SequenceEqual(sample.u16));
                    var u8Values = u8.GetValues();
                    Assert.Equal(2, u8Values.Length);
                    Assert.True(u8Values.SequenceEqual(sample.u8));
                    var bValues = b.GetValues();
                    Assert.Equal(2, bValues.Length);
                    Assert.True(bValues.SequenceEqual(sample.b));
                }
                Assert.False(cursor.MoveNext());
            }
        }

        [Fact(Skip = "Model files are not available yet")]
        public void TensorFlowTransformObjectDetectionTest()
        {
            var modelLocation = @"C:\models\TensorFlow\ssd_mobilenet_v1_coco_2018_01_28\frozen_inference_graph.pb";
            var mlContext = new MLContext(seed: 1);
            var dataFile = GetDataPath("images/images.tsv");
            var imageFolder = Path.GetDirectoryName(dataFile);
            var data = mlContext.CreateLoader("Text{col=ImagePath:TX:0 col=Name:TX:1}", new MultiFileSource(dataFile));
            var images = new ImageLoadingTransformer(mlContext, imageFolder, ("ImageReal", "ImagePath")).Transform(data);
            var cropped = new ImageResizingTransformer(mlContext, "ImageCropped", 32, 32, "ImageReal").Transform(images);

            var pixels = mlContext.Transforms.ExtractPixels("image_tensor", "ImageCropped", outputAsFloatArray: false).Fit(cropped).Transform(cropped);
            var tf = mlContext.Model.LoadTensorFlowModel(modelLocation).ScoreTensorFlowModel(
                new[] { "detection_boxes", "detection_scores", "num_detections", "detection_classes" }, new[] { "image_tensor" }).Fit(pixels).Transform(pixels);

            using (var curs = tf.GetRowCursor(tf.Schema["image_tensor"], tf.Schema["detection_boxes"], tf.Schema["detection_scores"], tf.Schema["detection_classes"], tf.Schema["num_detections"]))
            {
                var getInput = curs.GetGetter<VBuffer<byte>>(tf.Schema["image_tensor"]);
                var getBoxes = curs.GetGetter<VBuffer<float>>(tf.Schema["detection_boxes"]);
                var getScores = curs.GetGetter<VBuffer<float>>(tf.Schema["detection_scores"]);
                var getNum = curs.GetGetter<VBuffer<float>>(tf.Schema["num_detections"]);
                var getClasses = curs.GetGetter<VBuffer<float>>(tf.Schema["detection_classes"]);
                var buffer = default(VBuffer<float>);
                var inputBuffer = default(VBuffer<byte>);
                while (curs.MoveNext())
                {
                    getInput(ref inputBuffer);
                    getBoxes(ref buffer);
                    getScores(ref buffer);
                    getNum(ref buffer);
                    getClasses(ref buffer);
                }
            }
        }

        [Fact(Skip = "Model files are not available yet")]
        public void TensorFlowTransformInceptionTest()
        {
            string inputName = "input";
            string outputName = "softmax2_pre_activation";
            var modelLocation = @"inception5h\tensorflow_inception_graph.pb";
            var mlContext = new MLContext(seed: 1);
            var dataFile = GetDataPath("images/images.tsv");
            var imageFolder = Path.GetDirectoryName(dataFile);
            var reader = mlContext.Data.CreateTextLoader(
                   columns: new[]
                   {
                        new TextLoader.Column("ImagePath", DataKind.String , 0),
                        new TextLoader.Column("Name", DataKind.String, 1)

                   },
               hasHeader: false,
               allowSparse: false
               );

            var data = reader.Load(new MultiFileSource(dataFile));
            var images = mlContext.Transforms.LoadImages(imageFolder, ("ImageReal", "ImagePath")).Fit(data).Transform(data);
            var cropped = mlContext.Transforms.ResizeImages("ImageCropped", 224, 224, "ImageReal").Fit(images).Transform(images);
            var pixels = mlContext.Transforms.ExtractPixels(inputName, "ImageCropped").Fit(cropped).Transform(cropped);
            var tf = mlContext.Model.LoadTensorFlowModel(modelLocation).ScoreTensorFlowModel(outputName, inputName).Fit(pixels).Transform(pixels);

            tf.Schema.TryGetColumnIndex(inputName, out int input);
            tf.Schema.TryGetColumnIndex(outputName, out int b);
            using (var curs = tf.GetRowCursor(tf.Schema[inputName], tf.Schema[outputName]))
            {
                var get = curs.GetGetter<VBuffer<float>>(tf.Schema["softmax2_pre_activation"]);
                var getInput = curs.GetGetter<VBuffer<float>>(tf.Schema["input"]);
                var buffer = default(VBuffer<float>);
                var inputBuffer = default(VBuffer<float>);
                while (curs.MoveNext())
                {
                    getInput(ref inputBuffer);
                    get(ref buffer);
                }
            }
        }

        [TensorFlowFact]
        public void TensorFlowInputsOutputsSchemaTest()
        {
            var mlContext = new MLContext(seed: 1);
            var model_location = "mnist_model/frozen_saved_model.pb";
            var schema = TensorFlowUtils.GetModelSchema(mlContext, model_location);
            Assert.Equal(86, schema.Count);
            Assert.True(schema.TryGetColumnIndex("Placeholder", out int col));
            var type = (VectorType)schema[col].Type;
            Assert.Equal(2, type.Dimensions.Length);
            Assert.Equal(28, type.Dimensions[0]);
            Assert.Equal(28, type.Dimensions[1]);
            var metadataType = schema[col].Annotations.Schema[TensorFlowUtils.TensorflowOperatorTypeKind].Type;
            Assert.NotNull(metadataType);
            Assert.True(metadataType is TextDataViewType);
            ReadOnlyMemory<char> opType = default;
            schema[col].Annotations.GetValue(TensorFlowUtils.TensorflowOperatorTypeKind, ref opType);
            Assert.Equal("Placeholder", opType.ToString());
            metadataType = schema[col].Annotations.Schema.GetColumnOrNull(TensorFlowUtils.TensorflowUpstreamOperatorsKind)?.Type;
            Assert.Null(metadataType);

            Assert.True(schema.TryGetColumnIndex("conv2d/Conv2D/ReadVariableOp", out col));
            type = (VectorType)schema[col].Type;
            Assert.Equal(new[] { 5, 5, 1, 32 }, type.Dimensions);
            metadataType = schema[col].Annotations.Schema[TensorFlowUtils.TensorflowOperatorTypeKind].Type;
            Assert.NotNull(metadataType);
            Assert.True(metadataType is TextDataViewType);
            schema[col].Annotations.GetValue(TensorFlowUtils.TensorflowOperatorTypeKind, ref opType);
            Assert.Equal("Identity", opType.ToString());
            metadataType = schema[col].Annotations.Schema[TensorFlowUtils.TensorflowUpstreamOperatorsKind].Type;
            Assert.NotNull(metadataType);
            VBuffer<ReadOnlyMemory<char>> inputOps = default;
            schema[col].Annotations.GetValue(TensorFlowUtils.TensorflowUpstreamOperatorsKind, ref inputOps);
            Assert.Equal(1, inputOps.Length);
            Assert.Equal("conv2d/kernel", inputOps.GetValues()[0].ToString());

            Assert.True(schema.TryGetColumnIndex("conv2d/Conv2D", out col));
            type = (VectorType)schema[col].Type;
            Assert.Equal(new[] { 28, 28, 32 }, type.Dimensions);
            metadataType = schema[col].Annotations.Schema[TensorFlowUtils.TensorflowOperatorTypeKind].Type;
            Assert.NotNull(metadataType);
            Assert.True(metadataType is TextDataViewType);
            schema[col].Annotations.GetValue(TensorFlowUtils.TensorflowOperatorTypeKind, ref opType);
            Assert.Equal("Conv2D", opType.ToString());
            metadataType = schema[col].Annotations.Schema[TensorFlowUtils.TensorflowUpstreamOperatorsKind].Type;
            Assert.NotNull(metadataType);
            schema[col].Annotations.GetValue(TensorFlowUtils.TensorflowUpstreamOperatorsKind, ref inputOps);
            Assert.Equal(2, inputOps.Length);
            Assert.Equal("reshape/Reshape", inputOps.GetValues()[0].ToString());
            Assert.Equal("conv2d/Conv2D/ReadVariableOp", inputOps.GetValues()[1].ToString());

            Assert.True(schema.TryGetColumnIndex("Softmax", out col));
            type = (VectorType)schema[col].Type;
            Assert.Equal(new[] { 10 }, type.Dimensions);
            metadataType = schema[col].Annotations.Schema[TensorFlowUtils.TensorflowOperatorTypeKind].Type;
            Assert.NotNull(metadataType);
            Assert.True(metadataType is TextDataViewType);
            schema[col].Annotations.GetValue(TensorFlowUtils.TensorflowOperatorTypeKind, ref opType);
            Assert.Equal("Softmax", opType.ToString());
            metadataType = schema[col].Annotations.Schema[TensorFlowUtils.TensorflowUpstreamOperatorsKind].Type;
            Assert.NotNull(metadataType);
            schema[col].Annotations.GetValue(TensorFlowUtils.TensorflowUpstreamOperatorsKind, ref inputOps);
            Assert.Equal(1, inputOps.Length);
            Assert.Equal("sequential/dense_1/BiasAdd", inputOps.GetValues()[0].ToString());

            model_location = "model_matmul/frozen_saved_model.pb";
            schema = TensorFlowUtils.GetModelSchema(mlContext, model_location);
            char name = 'a';
            for (int i = 0; i < schema.Count; i++)
            {
                Assert.Equal(name.ToString(), schema[i].Name);
                type = (VectorType)schema[i].Type;
                Assert.Equal(new[] { 2, 2 }, type.Dimensions);
                name++;
            }
        }

        [TensorFlowFact]
        public void TensorFlowTransformMNISTConvTest()
        {
            var mlContext = new MLContext(seed: 1);
            var reader = mlContext.Data.CreateTextLoader(
                    columns: new[]
                    {
                        new TextLoader.Column("Label", DataKind.UInt32 , new [] { new TextLoader.Range(0) }, new KeyCount(10)),
                        new TextLoader.Column("Placeholder", DataKind.Single, new []{ new TextLoader.Range(1, 784) })

                    },
                hasHeader: true,
                allowSparse: true
                );

            var trainData = reader.Load(GetDataPath(TestDatasets.mnistTiny28.trainFilename));
            var testData = reader.Load(GetDataPath(TestDatasets.mnistOneClass.testFilename));

            var pipe = mlContext.Transforms.CopyColumns(("reshape_input", "Placeholder"))
                .Append(mlContext.Model.LoadTensorFlowModel("mnist_model/frozen_saved_model.pb").ScoreTensorFlowModel(new[] { "Softmax", "dense/Relu" }, new[] { "Placeholder", "reshape_input" }))
                .Append(mlContext.Transforms.Concatenate("Features", "Softmax", "dense/Relu"))
                .Append(mlContext.MulticlassClassification.Trainers.LightGbm("Label", "Features"));

            var trainedModel = pipe.Fit(trainData);
            var predicted = trainedModel.Transform(testData);
            var metrics = mlContext.MulticlassClassification.Evaluate(predicted);

            Assert.Equal(0.99, metrics.MicroAccuracy, 2);
            Assert.Equal(1.0, metrics.MacroAccuracy, 2);

            var oneSample = GetOneMNISTExample();

            var predictFunction = trainedModel.CreatePredictionEngine<MNISTData, MNISTPrediction>(mlContext);

            var onePrediction = predictFunction.Predict(oneSample);

            Assert.Equal(5, GetMaxIndexForOnePrediction(onePrediction));
        }

        [TensorFlowFact]
        public void TensorFlowTransformMNISTLRTrainingTest()
        {
            const double expectedMicroAccuracy = 0.72173913043478266;
            const double expectedMacroAccruacy = 0.67482993197278918;
            var model_location = "mnist_lr_model";
            try
            {
                var mlContext = new MLContext(seed: 1);
                var reader = mlContext.Data.CreateTextLoader(columns: new[]
                    {
                        new TextLoader.Column("Label", DataKind.Int64, 0),
                        new TextLoader.Column("Placeholder", DataKind.Single, new []{ new TextLoader.Range(1, 784) })
                    },
                    allowSparse: true
                );

                var trainData = reader.Load(GetDataPath(TestDatasets.mnistTiny28.trainFilename));
                var testData = reader.Load(GetDataPath(TestDatasets.mnistOneClass.testFilename));

                var pipe = mlContext.Transforms.Categorical.OneHotEncoding("OneHotLabel", "Label")
                    .Append(mlContext.Transforms.Normalize(new NormalizingEstimator.MinMaxColumnOptions("Features", "Placeholder")))
                    .Append(mlContext.Model.LoadTensorFlowModel(model_location).RetrainTensorFlowModel(
                        inputColumnNames: new[] { "Features" },
                        outputColumnNames: new[] { "Prediction", "b" },
                        labelColumnName: "OneHotLabel",
                        tensorFlowLabel: "Label",
                        optimizationOperation: "SGDOptimizer",
                        lossOperation: "Loss",
                        epoch: 10,
                        learningRateOperation: "SGDOptimizer/learning_rate",
                        learningRate: 0.001f,
                        batchSize: 20))
                    .Append(mlContext.Transforms.Concatenate("Features", "Prediction"))
                    .Append(mlContext.Transforms.Conversion.MapValueToKey("KeyLabel", "Label", maximumNumberOfKeys: 10))
                    .Append(mlContext.MulticlassClassification.Trainers.LightGbm("KeyLabel", "Features"));

                var trainedModel = pipe.Fit(trainData);
                var predicted = trainedModel.Transform(testData);
                var metrics = mlContext.MulticlassClassification.Evaluate(predicted, label: "KeyLabel");
                Assert.InRange(metrics.MicroAccuracy, expectedMicroAccuracy, 1);
                Assert.InRange(metrics.MacroAccuracy, expectedMacroAccruacy, 1);
                var predictionFunction = trainedModel.CreatePredictionEngine<MNISTData, MNISTPrediction>(mlContext);

                var oneSample = GetOneMNISTExample();
                var onePrediction = predictionFunction.Predict(oneSample);
                Assert.Equal(0, GetMaxIndexForOnePrediction(onePrediction));


                var trainDataTransformed = trainedModel.Transform(trainData);
                using (var cursor = trainDataTransformed.GetRowCursorForAllColumns())
                {
                    var getter = cursor.GetGetter<VBuffer<float>>(trainDataTransformed.Schema["b"]);
                    if (cursor.MoveNext())
                    {
                        var trainedBias = default(VBuffer<float>);
                        getter(ref trainedBias);
                        Assert.NotEqual(trainedBias.GetValues().ToArray(), new float[] { 0.1f, 0.1f, 0.1f, 0.1f, 0.1f, 0.1f, 0.1f, 0.1f, 0.1f, 0.1f });
                    }
                }
            }
            finally
            {
                // This test changes the state of the model.
                // Cleanup folder so that other test can also use the same model.
                CleanUp(model_location);
            }
        }

        private void CleanUp(string model_location)
        {
            var directories = Directory.GetDirectories(model_location, "variables-*");
            if (directories != null && directories.Length > 0)
            {
                var varDir = Path.Combine(model_location, "variables");
                if (Directory.Exists(varDir))
                    Directory.Delete(varDir, true);
                Directory.Move(directories[0], varDir);
            }
        }

        [TensorFlowFact]
        public void TensorFlowTransformMNISTConvTrainingTest()
        {
            double expectedMicro = 0.73304347826086956;
            double expectedMacro = 0.677551020408163;

            ExecuteTFTransformMNISTConvTrainingTest(false, null, expectedMicro, expectedMacro);
            ExecuteTFTransformMNISTConvTrainingTest(true, 5, expectedMicro, expectedMacro);
        }

        private void ExecuteTFTransformMNISTConvTrainingTest(bool shuffle, int? shuffleSeed, double expectedMicroAccuracy, double expectedMacroAccuracy)
        {
            const string modelLocation = "mnist_conv_model";
            try
            {
                var mlContext = new MLContext(seed: 1);

                var reader = mlContext.Data.CreateTextLoader(new[]
                    {
                        new TextLoader.Column("Label", DataKind.UInt32, new []{ new TextLoader.Range(0) }, new KeyCount(10)),
                        new TextLoader.Column("TfLabel", DataKind.Int64, 0),
                        new TextLoader.Column("Placeholder", DataKind.Single, new []{ new TextLoader.Range(1, 784) })
                    },
                    allowSparse: true
                );

                var trainData = reader.Load(GetDataPath(TestDatasets.mnistTiny28.trainFilename));
                var testData = reader.Load(GetDataPath(TestDatasets.mnistOneClass.testFilename));

                IDataView preprocessedTrainData = null;
                IDataView preprocessedTestData = null;
                if (shuffle)
                {
                    // Shuffle training data set
                    preprocessedTrainData = new RowShufflingTransformer(mlContext, new RowShufflingTransformer.Options()
                    {
                        ForceShuffle = shuffle,
                        ForceShuffleSeed = shuffleSeed
                    }, trainData);

                    // Shuffle test data set
                    preprocessedTestData = new RowShufflingTransformer(mlContext, new RowShufflingTransformer.Options()
                    {
                        ForceShuffle = shuffle,
                        ForceShuffleSeed = shuffleSeed
                    }, testData);
                }
                else
                {
                    preprocessedTrainData = trainData;
                    preprocessedTestData = testData;
                }

                var pipe = mlContext.Transforms.CopyColumns(("Features", "Placeholder"))
                    .Append(mlContext.Model.LoadTensorFlowModel(modelLocation).RetrainTensorFlowModel(
                        inputColumnNames: new[] { "Features" },
                        outputColumnNames: new[] { "Prediction" },
                        labelColumnName: "TfLabel",
                        tensorFlowLabel: "Label",
                        optimizationOperation: "MomentumOp",
                        lossOperation: "Loss",
                        metricOperation: "Accuracy",
                        epoch: 10,
                        learningRateOperation: "learning_rate",
                        learningRate: 0.01f,
                        batchSize: 20))
                    .Append(mlContext.Transforms.Concatenate("Features", "Prediction"))
                    .AppendCacheCheckpoint(mlContext)
<<<<<<< HEAD
                    .Append(mlContext.MulticlassClassification.Trainers.LightGbm(new LightGbmMulticlassTrainer.Options()
=======
                    .Append(mlContext.MulticlassClassification.Trainers.LightGbm(new Trainers.LightGbm.Options()
>>>>>>> c5aab770
                    {
                        LabelColumnName = "Label",
                        FeatureColumnName = "Features",
                        Seed = 1,
                        NumberOfThreads = 1,
                        NumberOfIterations = 1
                    }));

                var trainedModel = pipe.Fit(preprocessedTrainData);
                var predicted = trainedModel.Transform(preprocessedTestData);
                var metrics = mlContext.MulticlassClassification.Evaluate(predicted);
                Assert.InRange(metrics.MicroAccuracy, expectedMicroAccuracy - 0.1, expectedMicroAccuracy + 0.1);
                Assert.InRange(metrics.MacroAccuracy, expectedMacroAccuracy - 0.1, expectedMacroAccuracy + 0.1);

                // Create prediction function and test prediction
                var predictFunction = trainedModel.CreatePredictionEngine<MNISTData, MNISTPrediction>(mlContext);

                var oneSample = GetOneMNISTExample();

                var prediction = predictFunction.Predict(oneSample);

                Assert.Equal(2, GetMaxIndexForOnePrediction(prediction));
            }
            finally
            {
                // This test changes the state of the model.
                // Cleanup folder so that other test can also use the same model.
                CleanUp(modelLocation);
            }
        }

        [TensorFlowFact]
        public void TensorFlowTransformMNISTConvSavedModelTest()
        {
            // This test trains a multi-class classifier pipeline where a pre-trained Tenroflow model is used for featurization.
            // Two group of test criteria are checked. One group contains micro and macro accuracies. The other group is the range
            // of predicted label of a single in-memory example.

            var mlContext = new MLContext(seed: 1);
            var reader = mlContext.Data.CreateTextLoader(columns: new[]
                {
                    new TextLoader.Column("Label", DataKind.UInt32 , new [] { new TextLoader.Range(0) }, new KeyCount(10)),
                    new TextLoader.Column("Placeholder", DataKind.Single, new []{ new TextLoader.Range(1, 784) })
                },
                hasHeader: true,
                allowSparse: true
            );

            var trainData = reader.Load(GetDataPath(TestDatasets.mnistTiny28.trainFilename));
            var testData = reader.Load(GetDataPath(TestDatasets.mnistOneClass.testFilename));

            var pipe = mlContext.Transforms.CopyColumns(("reshape_input", "Placeholder"))
                .Append(mlContext.Model.LoadTensorFlowModel("mnist_model").ScoreTensorFlowModel(new[] { "Softmax", "dense/Relu" }, new[] { "Placeholder", "reshape_input" }))
                .Append(mlContext.Transforms.Concatenate("Features", new[] { "Softmax", "dense/Relu" }))
                .Append(mlContext.MulticlassClassification.Trainers.LightGbm("Label", "Features"));

            var trainedModel = pipe.Fit(trainData);
            var predicted = trainedModel.Transform(testData);
            var metrics = mlContext.MulticlassClassification.Evaluate(predicted);

            // First group of checks
            Assert.Equal(0.99, metrics.MicroAccuracy, 2);
            Assert.Equal(1.0, metrics.MacroAccuracy, 2);

            // An in-memory example. Its label is predicted below.
            var oneSample = GetOneMNISTExample();

            var predictFunction = trainedModel.CreatePredictionEngine<MNISTData, MNISTPrediction>(mlContext);

            var onePrediction = predictFunction.Predict(oneSample);

            // Second group of checks
            Assert.Equal(5, GetMaxIndexForOnePrediction(onePrediction));
        }

        private MNISTData GetOneMNISTExample()
        {
            return new MNISTData()
            {
                Placeholder = new float[] { 0, 0, 0, 0, 0, 0, 0, 0, 0, 0, 0, 0,
                0, 0, 0, 0, 0, 0, 0, 0, 0, 0, 0, 0, 0, 0, 0, 0, 0, 0, 0, 0, 0,
                0, 0, 0, 0, 0, 0, 0, 0, 0, 0, 0, 0, 0, 0, 0, 0, 0, 0, 0, 0, 0,
                0, 0, 0, 0, 0, 0, 0, 0, 0, 0, 0, 0, 0, 0, 0, 0, 0, 0, 0, 0, 0,
                0, 0, 0, 0, 0, 0, 0, 0, 0, 0, 0, 0, 0, 0, 0, 0, 0, 0, 0, 0, 0,
                0, 0, 0, 0, 0, 0, 0, 0, 0, 0, 0, 0, 0, 0, 0, 0, 0, 0, 0, 0, 0,
                0, 0, 0, 0, 0, 0, 0, 0, 0, 0, 0, 0, 0, 0, 0, 0, 0, 0, 0, 0, 0,
                0, 0, 0, 0, 0, 0, 0, 0, 0, 0, 0, 0, 0, 0, 3, 18, 18, 18, 126,
                136, 175, 26, 166, 255, 247, 127, 0, 0, 0, 0, 0, 0, 0, 0, 0, 0,
                0, 0, 30, 36, 94, 154, 170, 253, 253, 253, 253, 253, 225, 172,
                253, 242, 195, 64, 0, 0, 0, 0, 0, 0, 0, 0, 0, 0, 0, 49, 238,
                253, 253, 253, 253, 253, 253, 253, 253, 251, 93, 82, 82, 56,
                39, 0, 0, 0, 0, 0, 0, 0, 0, 0, 0, 0, 0, 18, 219, 253, 253, 253,
                253, 253, 198, 182, 247, 241, 0, 0, 0, 0, 0, 0, 0, 0, 0, 0, 0,
                0, 0, 0, 0, 0, 0, 0, 80, 156, 107, 253, 253, 205, 11, 0, 43,
                154, 0, 0, 0, 0, 0, 0, 0, 0, 0, 0, 0, 0, 0, 0, 0, 0, 0, 0, 0,
                14, 1, 154, 253, 90, 0, 0, 0, 0, 0, 0, 0, 0, 0, 0, 0, 0, 0, 0,
                0, 0, 0, 0, 0, 0, 0, 0, 0, 0, 0, 139, 253, 190, 2, 0, 0, 0, 0,
                0, 0, 0, 0, 0, 0, 0, 0, 0, 0, 0, 0, 0, 0, 0, 0, 0, 0, 0, 0, 11,
                190, 253, 70, 0, 0, 0, 0, 0, 0, 0, 0, 0, 0, 0, 0, 0, 0, 0, 0,
                0, 0, 0, 0, 0, 0, 0, 0, 0, 35, 241, 225, 160, 108, 1, 0, 0, 0,
                0, 0, 0, 0, 0, 0, 0, 0, 0, 0, 0, 0, 0, 0, 0, 0, 0, 0, 0, 0, 81,
                240, 253, 253, 119, 25, 0, 0, 0, 0, 0, 0, 0, 0, 0, 0, 0, 0, 0,
                0, 0, 0, 0, 0, 0, 0, 0, 0, 0, 45, 186, 253, 253, 150, 27, 0, 0,
                0, 0, 0, 0, 0, 0, 0, 0, 0, 0, 0, 0, 0, 0, 0, 0, 0, 0, 0, 0, 0,
                16, 93, 252, 253, 187, 0, 0, 0, 0, 0, 0, 0, 0, 0, 0, 0, 0, 0,
                0, 0, 0, 0, 0, 0, 0, 0, 0, 0, 0, 0, 249, 253, 249, 64, 0, 0, 0,
                0, 0, 0, 0, 0, 0, 0, 0, 0, 0, 0, 0, 0, 0, 0, 0, 0, 0, 46, 130,
                183, 253, 253, 207, 2, 0, 0, 0, 0, 0, 0, 0, 0, 0, 0, 0, 0, 0,
                0, 0, 0, 0, 0, 0, 39, 148, 229, 253, 253, 253, 250, 182, 0, 0,
                0, 0, 0, 0, 0, 0, 0, 0, 0, 0, 0, 0, 0, 0, 0, 0, 24, 114, 221,
                253, 253, 253, 253, 201, 78, 0, 0, 0, 0, 0, 0, 0, 0, 0, 0, 0,
                0, 0, 0, 0, 0, 0, 23, 66, 213, 253, 253, 253, 253, 198, 81, 2,
                0, 0, 0, 0, 0, 0, 0, 0, 0, 0, 0, 0, 0, 0, 0, 0, 18, 171, 219,
                253, 253, 253, 253, 195, 80, 9, 0, 0, 0, 0, 0, 0, 0, 0, 0, 0,
                0, 0, 0, 0, 0, 0, 55, 172, 226, 253, 253, 253, 253, 244, 133,
                11, 0, 0, 0, 0, 0, 0, 0, 0, 0, 0, 0, 0, 0, 0, 0, 0, 0, 0, 136,
                253, 253, 253, 212, 135, 132, 16, 0, 0, 0, 0, 0, 0, 0, 0, 0, 0,
                0, 0, 0, 0, 0, 0, 0, 0, 0, 0, 0, 0, 0, 0, 0, 0, 0, 0, 0, 0, 0,
                0, 0, 0, 0, 0, 0, 0, 0, 0, 0, 0, 0, 0, 0, 0, 0, 0, 0, 0, 0, 0,
                0, 0, 0, 0, 0, 0, 0, 0, 0, 0, 0, 0, 0, 0, 0, 0, 0, 0, 0, 0, 0,
                0, 0, 0, 0, 0, 0, 0, 0, 0, 0, 0, 0, 0, 0, 0, 0, 0, 0, 0, 0, 0,
                0, 0, 0, 0, 0, 0 }
            };
        }

        private int GetMaxIndexForOnePrediction(MNISTPrediction onePrediction)
        {
            float maxLabel = -1;
            int maxIndex = -1;
            for (int i = 0; i < onePrediction.PredictedLabels.Length; i++)
            {
                if (onePrediction.PredictedLabels[i] > maxLabel)
                {
                    maxLabel = onePrediction.PredictedLabels[i];
                    maxIndex = i;
                }
            }
            return maxIndex;
        }

        public class MNISTData
        {
            public long Label;

            [VectorType(784)]
            public float[] Placeholder;
        }

        public class MNISTPrediction
        {
            [ColumnName("Score")]
            public float[] PredictedLabels;
        }

        [TensorFlowFact]
        public void TensorFlowTransformCifar()
        {
            var modelLocation = "cifar_model/frozen_model.pb";

            var mlContext = new MLContext(seed: 1);
            var tensorFlowModel = mlContext.Model.LoadTensorFlowModel(modelLocation);
            var schema = tensorFlowModel.GetInputSchema();
            Assert.True(schema.TryGetColumnIndex("Input", out int column));
            var type = (VectorType)schema[column].Type;
            var imageHeight = type.Dimensions[0];
            var imageWidth = type.Dimensions[1];

            var dataFile = GetDataPath("images/images.tsv");
            var imageFolder = Path.GetDirectoryName(dataFile);
            var data = mlContext.Data.LoadFromTextFile(dataFile,
                columns: new[]
                    {
                        new TextLoader.Column("ImagePath", DataKind.String, 0),
                        new TextLoader.Column("Name", DataKind.String, 1),
                    }
                );

            var pipeEstimator = new ImageLoadingEstimator(mlContext, imageFolder, ("ImageReal", "ImagePath"))
                .Append(new ImageResizingEstimator(mlContext, "ImageCropped", imageWidth, imageHeight, "ImageReal"))
                .Append(new ImagePixelExtractingEstimator(mlContext, "Input", "ImageCropped", interleavePixelColors: true));

            var pixels = pipeEstimator.Fit(data).Transform(data);
            IDataView trans = tensorFlowModel.ScoreTensorFlowModel("Output", "Input").Fit(pixels).Transform(pixels);

            trans.Schema.TryGetColumnIndex("Output", out int output);
            using (var cursor = trans.GetRowCursor(trans.Schema["Output"]))
            {
                var buffer = default(VBuffer<float>);
                var getter = cursor.GetGetter<VBuffer<float>>(trans.Schema["Output"]);
                var numRows = 0;
                while (cursor.MoveNext())
                {
                    getter(ref buffer);
                    Assert.Equal(10, buffer.Length);
                    numRows += 1;
                }
                Assert.Equal(4, numRows);
            }
        }

        [TensorFlowFact]
        public void TensorFlowTransformCifarSavedModel()
        {
            var modelLocation = "cifar_saved_model";
            var mlContext = new MLContext(seed: 1);
            var tensorFlowModel = mlContext.Model.LoadTensorFlowModel(modelLocation);
            var schema = tensorFlowModel.GetInputSchema();
            Assert.True(schema.TryGetColumnIndex("Input", out int column));
            var type = (VectorType)schema[column].Type;
            var imageHeight = type.Dimensions[0];
            var imageWidth = type.Dimensions[1];

            var dataFile = GetDataPath("images/images.tsv");
            var imageFolder = Path.GetDirectoryName(dataFile);
            var data = mlContext.Data.LoadFromTextFile(dataFile, columns: new[]
                {
                        new TextLoader.Column("ImagePath", DataKind.String, 0),
                        new TextLoader.Column("Name", DataKind.String, 1),
                }
            );
            var images = mlContext.Transforms.LoadImages(imageFolder, ("ImageReal", "ImagePath")).Fit(data).Transform(data);
            var cropped = mlContext.Transforms.ResizeImages("ImageCropped", imageWidth, imageHeight, "ImageReal").Fit(images).Transform(images);
            var pixels = mlContext.Transforms.ExtractPixels("Input", "ImageCropped", interleavePixelColors: true).Fit(cropped).Transform(cropped);
            IDataView trans = tensorFlowModel.ScoreTensorFlowModel("Output", "Input").Fit(pixels).Transform(pixels);

            using (var cursor = trans.GetRowCursorForAllColumns())
            {
                var buffer = default(VBuffer<float>);
                var getter = cursor.GetGetter<VBuffer<float>>(trans.Schema["Output"]);
                var numRows = 0;
                while (cursor.MoveNext())
                {
                    getter(ref buffer);
                    Assert.Equal(10, buffer.Length);
                    numRows += 1;
                }
                Assert.Equal(4, numRows);
            }
        }

        // This test has been created as result of https://github.com/dotnet/machinelearning/issues/2156.
        [TensorFlowFact]
        public void TensorFlowGettingSchemaMultipleTimes()
        {
            var modelLocation = "cifar_saved_model";
            var mlContext = new MLContext(seed: 1);
            for (int i = 0; i < 10; i++)
            {
                var schema = TensorFlowUtils.GetModelSchema(mlContext, modelLocation);
                Assert.NotNull(schema);
            }
        }


        [TensorFlowFact]
        public void TensorFlowTransformCifarInvalidShape()
        {
            var modelLocation = "cifar_model/frozen_model.pb";

            var mlContext = new MLContext(seed: 1);
            var imageHeight = 28;
            var imageWidth = 28;
            var dataFile = GetDataPath("images/images.tsv");
            var imageFolder = Path.GetDirectoryName(dataFile);
            var data = mlContext.Data.LoadFromTextFile(dataFile,
                columns: new[]
                {
                        new TextLoader.Column("ImagePath", DataKind.String, 0),
                        new TextLoader.Column("Name", DataKind.String, 1),
                }
            );
            var images = new ImageLoadingTransformer(mlContext, imageFolder, ("ImageReal", "ImagePath")).Transform(data);
            var cropped = new ImageResizingTransformer(mlContext, "ImageCropped", imageWidth, imageHeight, "ImageReal").Transform(images);
            var pixels = new ImagePixelExtractingTransformer(mlContext, "Input", "ImageCropped").Transform(cropped);

            var thrown = false;
            try
            {
                IDataView trans = mlContext.Model.LoadTensorFlowModel(modelLocation).ScoreTensorFlowModel("Output", "Input").Fit(pixels).Transform(pixels);
            }
            catch
            {
                thrown = true;
            }
            Assert.True(thrown);
        }

        /// <summary>
        /// Class to hold features and predictions.
        /// </summary>
        public class TensorFlowSentiment
        {
            public string Sentiment_Text;
            [VectorType(600)]
            public int[] Features;
            [VectorType(2)]
            public float[] Prediction;
        }

        [TensorFlowFact]
        public void TensorFlowSentimentClassificationTest()
        {
            var mlContext = new MLContext(seed: 1);
            var data = new[] { new TensorFlowSentiment() { Sentiment_Text = "this film was just brilliant casting location scenery story direction everyone's really suited the part they played and you could just imagine being there robert  is an amazing actor and now the same being director  father came from the same scottish island as myself so i loved the fact there was a real connection with this film the witty remarks throughout the film were great it was just brilliant so much that i bought the film as soon as it was released for  and would recommend it to everyone to watch and the fly fishing was amazing really cried at the end it was so sad and you know what they say if you cry at a film it must have been good and this definitely was also  to the two little boy's that played the  of norman and paul they were just brilliant children are often left out of the  list i think because the stars that play them all grown up are such a big profile for the whole film but these children are amazing and should be praised for what they have done don't you think the whole story was so lovely because it was true and was someone's life after all that was shared with us all" } };
            var dataView = mlContext.Data.LoadFromEnumerable(data);

            var lookupMap = mlContext.Data.LoadFromTextFile(@"sentiment_model/imdb_word_index.csv",
                columns: new[]
                   {
                        new TextLoader.Column("Words", DataKind.String, 0),
                        new TextLoader.Column("Ids", DataKind.Int32, 1),
                   },
                separatorChar: ','
               );

            // We cannot resize variable length vector to fixed length vector in ML.NET
            // The trick here is to create two pipelines.
            // The first pipeline 'dataPipe' tokenzies the string into words and maps each word to an integer which is an index in the dictionary.
            // Then this integer vector is retrieved from the pipeline and resized to fixed length.
            // The second pipeline 'tfEnginePipe' takes the resized integer vector and passes it to TensoFlow and gets the classification scores.
            var estimator = mlContext.Transforms.Text.TokenizeWords("TokenizedWords", "Sentiment_Text")
                .Append(mlContext.Transforms.Conversion.MapValue(lookupMap, "Words", "Ids", new ColumnOptions[] { ("Features", "TokenizedWords") }));
            var dataPipe = estimator.Fit(dataView)
                .CreatePredictionEngine<TensorFlowSentiment, TensorFlowSentiment>(mlContext);

            // For explanation on how was the `sentiment_model` created 
            // c.f. https://github.com/dotnet/machinelearning-testdata/blob/master/Microsoft.ML.TensorFlow.TestModels/sentiment_model/README.md
            string modelLocation = @"sentiment_model";
            var tfEnginePipe = mlContext.Model.LoadTensorFlowModel(modelLocation).ScoreTensorFlowModel(new[] { "Prediction/Softmax" }, new[] { "Features" })
                .Append(mlContext.Transforms.CopyColumns(("Prediction", "Prediction/Softmax")))
                .Fit(dataView)
                .CreatePredictionEngine<TensorFlowSentiment, TensorFlowSentiment>(mlContext);

            var processedData = dataPipe.Predict(data[0]);
            Array.Resize(ref processedData.Features, 600);
            var prediction = tfEnginePipe.Predict(processedData);

            Assert.Equal(2, prediction.Prediction.Length);
            Assert.InRange(prediction.Prediction[1], 0.650032759 - 0.01, 0.650032759 + 0.01);
        }

        class TextInput
        {
            [LoadColumn(0, 1)]
            [VectorType(2)]
            public string[] A; // Whatever is passed in 'TextInput.A' will be returned as-is in 'TextOutput.AOut'

            [LoadColumn(2, 4)]
            [VectorType(3)]
            public string[] B; // Whatever is passed in 'TextInput.B' will be split on '/' and joined using ' ' and returned in 'TextOutput.BOut'
        }

        class TextOutput
        {
            [VectorType(2)]
            public string[] AOut { get; set; }

            [VectorType(1)]
            public string[] BOut { get; set; }
        }

        [TensorFlowFact]
        public void TensorFlowStringTest()
        {
            var mlContext = new MLContext(seed: 1);
            var tensorFlowModel = mlContext.Model.LoadTensorFlowModel(@"model_string_test");
            var schema = tensorFlowModel.GetModelSchema();
            Assert.True(schema.TryGetColumnIndex("A", out var colIndex));
            Assert.True(schema.TryGetColumnIndex("B", out colIndex));

            var dataview = mlContext.Data.CreateTextLoader<TextInput>().Load(new MultiFileSource(null));

            var pipeline = tensorFlowModel.ScoreTensorFlowModel(new[] { "Original_A", "Joined_Splited_Text" }, new[] { "A", "B" })
                .Append(mlContext.Transforms.CopyColumns(("AOut", "Original_A"), ("BOut", "Joined_Splited_Text")));
            var transformer = pipeline.Fit(dataview).CreatePredictionEngine<TextInput, TextOutput>(mlContext);

            var input = new TextInput
            {
                A = new[] { "This is fine.", "That's ok." },
                B = new[] { "Thank/you/very/much!.", "I/am/grateful/to/you.", "So/nice/of/you." }
            };
            var textOutput = transformer.Predict(input);

            for (int i = 0; i < input.A.Length; i++)
                Assert.Equal(input.A[i], textOutput.AOut[i]);
            Assert.Equal(string.Join(" ", input.B).Replace("/", " "), textOutput.BOut[0]);
        }
    }
}<|MERGE_RESOLUTION|>--- conflicted
+++ resolved
@@ -8,11 +8,6 @@
 using System.Linq;
 using Microsoft.Data.DataView;
 using Microsoft.ML.Data;
-<<<<<<< HEAD
-using Microsoft.ML.ImageAnalytics;
-using Microsoft.ML.LightGBM;
-=======
->>>>>>> c5aab770
 using Microsoft.ML.RunTests;
 using Microsoft.ML.TestFramework.Attributes;
 using Microsoft.ML.Transforms;
@@ -683,11 +678,7 @@
                         batchSize: 20))
                     .Append(mlContext.Transforms.Concatenate("Features", "Prediction"))
                     .AppendCacheCheckpoint(mlContext)
-<<<<<<< HEAD
-                    .Append(mlContext.MulticlassClassification.Trainers.LightGbm(new LightGbmMulticlassTrainer.Options()
-=======
                     .Append(mlContext.MulticlassClassification.Trainers.LightGbm(new Trainers.LightGbm.Options()
->>>>>>> c5aab770
                     {
                         LabelColumnName = "Label",
                         FeatureColumnName = "Features",
