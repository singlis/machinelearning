﻿// Licensed to the .NET Foundation under one or more agreements.
// The .NET Foundation licenses this file to you under the MIT license.
// See the LICENSE file in the project root for more information.

using System;
using System.Collections.Generic;
using System.Linq;
using Microsoft.ML;
using Microsoft.ML.Calibrators;
using Microsoft.ML.CommandLine;
using Microsoft.ML.Data;
using Microsoft.ML.EntryPoints;
using Microsoft.ML.Internal.Internallearn;
using Microsoft.ML.Runtime;
using Microsoft.ML.Trainers.FastTree;
using Microsoft.ML.Trainers.LightGbm;

<<<<<<< HEAD
[assembly: LoadableClass(LightGbmMulticlassClassificationTrainer.Summary, typeof(LightGbmMulticlassClassificationTrainer), typeof(LightGbmMulticlassClassificationTrainer.Options),
=======
[assembly: LoadableClass(LightGbmMulticlassTrainer.Summary, typeof(LightGbmMulticlassTrainer), typeof(Options),
>>>>>>> 08318656
    new[] { typeof(SignatureMulticlassClassifierTrainer), typeof(SignatureTrainer) },
    "LightGBM Multi-class Classifier", LightGbmMulticlassTrainer.LoadNameValue, LightGbmMulticlassTrainer.ShortName, DocName = "trainer/LightGBM.md")]

namespace Microsoft.ML.Trainers.LightGbm
{
    /// <summary>
    /// The <see cref="IEstimator{TTransformer}"/> for training a boosted decision tree multi-class classification model using LightGBM.
    /// </summary>
    /// <include file='doc.xml' path='doc/members/member[@name="LightGBM_remarks"]/*' />
<<<<<<< HEAD
    public sealed class LightGbmMulticlassClassificationTrainer : LightGbmTrainerBase<LightGbmMulticlassClassificationTrainer.Options,
                                                                        VBuffer<float>,
                                                                        MulticlassPredictionTransformer<OneVersusAllModelParameters>,
                                                                        OneVersusAllModelParameters>
=======
    public sealed class LightGbmMulticlassTrainer : LightGbmTrainerBase<VBuffer<float>, MulticlassPredictionTransformer<OneVersusAllModelParameters>, OneVersusAllModelParameters>
>>>>>>> 08318656
    {
        internal const string Summary = "LightGBM Multi Class Classifier";
        internal const string LoadNameValue = "LightGBMMulticlass";
        internal const string ShortName = "LightGBMMC";
        private const int _minDataToUseSoftmax = 50000;

        private const double _maxNumClass = 1e6;
        private int _numClass;
        private int _tlcNumClass;
        private protected override PredictionKind PredictionKind => PredictionKind.MulticlassClassification;

<<<<<<< HEAD
        public sealed class Options : OptionsBase
        {
            public enum EvaluateMetricType
            {
                None,
                Default,
                Error,
                LogLoss,
            }

            /// <summary>
            /// Whether to use softmax loss.
            /// </summary>
            [Argument(ArgumentType.AtMostOnce, HelpText = "Use softmax loss for the multi classification.")]
            [TlcModule.SweepableDiscreteParam("UseSoftmax", new object[] { true, false })]
            public bool? UseSoftmax;

            /// <summary>
            /// Parameter for the sigmoid function.
            /// </summary>
            [Argument(ArgumentType.AtMostOnce, HelpText = "Parameter for the sigmoid function.", ShortName = "sigmoid")]
            [TGUI(Label = "Sigmoid", SuggestedSweeps = "0.5,1")]
            public double Sigmoid = 0.5;

            /// <summary>
            /// Determines what evaluation metric to use.
            /// </summary>
            [Argument(ArgumentType.AtMostOnce,
                HelpText = "Evaluation metrics.",
                ShortName = "em")]
            public EvaluateMetricType EvaluationMetric = EvaluateMetricType.Error;

            static Options()
            {
                NameMapping.Add(nameof(EvaluateMetricType), "metric");
                NameMapping.Add(nameof(EvaluateMetricType.Error), "multi_error");
                NameMapping.Add(nameof(EvaluateMetricType.LogLoss), "multi_logloss");
            }

            internal override Dictionary<string, object> ToDictionary(IHost host)
            {
                var res = base.ToDictionary(host);

                res[GetOptionName(nameof(Sigmoid))] = Sigmoid;
                if(EvaluationMetric != EvaluateMetricType.Default)
                    res[GetOptionName(nameof(EvaluateMetricType))] = GetOptionName(EvaluationMetric.ToString());

                return res;
            }
        }

        internal LightGbmMulticlassClassificationTrainer(IHostEnvironment env, Options options)
=======
        internal LightGbmMulticlassTrainer(IHostEnvironment env, Options options)
>>>>>>> 08318656
             : base(env, LoadNameValue, options, TrainerUtils.MakeU4ScalarColumn(options.LabelColumnName))
        {
            Contracts.CheckUserArg(options.Sigmoid > 0, nameof(Options.Sigmoid), "must be > 0.");
            _numClass = -1;
        }

        /// <summary>
        /// Initializes a new instance of <see cref="LightGbmMulticlassTrainer"/>
        /// </summary>
        /// <param name="env">The private instance of <see cref="IHostEnvironment"/>.</param>
        /// <param name="labelColumnName">The name of The label column.</param>
        /// <param name="featureColumnName">The name of the feature column.</param>
        /// <param name="exampleWeightColumnName">The name of the example weight column (optional).</param>
        /// <param name="numberOfLeaves">The number of leaves to use.</param>
        /// <param name="minimumExampleCountPerLeaf">The minimal number of data points allowed in a leaf of the tree, out of the subsampled data.</param>
        /// <param name="learningRate">The learning rate.</param>
        /// <param name="numberOfIterations">The number of iterations to use.</param>
        internal LightGbmMulticlassTrainer(IHostEnvironment env,
            string labelColumnName = DefaultColumnNames.Label,
            string featureColumnName = DefaultColumnNames.Features,
            string exampleWeightColumnName = null,
            int? numberOfLeaves = null,
            int? minimumExampleCountPerLeaf = null,
            double? learningRate = null,
            int numberOfIterations = Defaults.NumberOfIterations)
            : this(env,
                  new Options()
                  {
                    LabelColumnName = labelColumnName,
                    FeatureColumnName = featureColumnName,
                    ExampleWeightColumnName = exampleWeightColumnName,
                    NumberOfLeaves = numberOfLeaves,
                    MinimumExampleCountPerLeaf = minimumExampleCountPerLeaf,
                    LearningRate = learningRate,
                    NumberOfIterations = numberOfIterations
                  })
        {
        }

        private InternalTreeEnsemble GetBinaryEnsemble(int classID)
        {
            var res = new InternalTreeEnsemble();
            for (int i = classID; i < TrainedEnsemble.NumTrees; i += _numClass)
            {
                // Ignore dummy trees.
                if (TrainedEnsemble.GetTreeAt(i).NumLeaves > 1)
                    res.AddTree(TrainedEnsemble.GetTreeAt(i));
            }
            return res;
        }

        private LightGbmBinaryModelParameters CreateBinaryPredictor(int classID, string innerArgs)
        {
            return new LightGbmBinaryModelParameters(Host, GetBinaryEnsemble(classID), FeatureCount, innerArgs);
        }

        private protected override OneVersusAllModelParameters CreatePredictor()
        {
            Host.Check(TrainedEnsemble != null, "The predictor cannot be created before training is complete.");

            Host.Assert(_numClass > 1, "Must know the number of classes before creating a predictor.");
            Host.Assert(TrainedEnsemble.NumTrees % _numClass == 0, "Number of trees should be a multiple of number of classes.");

            var innerArgs = LightGbmInterfaceUtils.JoinParameters(GbmOptions);
            IPredictorProducing<float>[] predictors = new IPredictorProducing<float>[_tlcNumClass];
            for (int i = 0; i < _tlcNumClass; ++i)
            {
                var pred = CreateBinaryPredictor(i, innerArgs);
                var cali = new PlattCalibrator(Host, -0.5, 0);
                predictors[i] = new FeatureWeightsCalibratedModelParameters<LightGbmBinaryModelParameters, PlattCalibrator>(Host, pred, cali);
            }
            string obj = (string)GetGbmParameters()["objective"];
            if (obj == "multiclass")
                return OneVersusAllModelParameters.Create(Host, OneVersusAllModelParameters.OutputFormula.Softmax, predictors);
            else
                return OneVersusAllModelParameters.Create(Host, predictors);
        }

        private protected override void CheckDataValid(IChannel ch, RoleMappedData data)
        {
            Host.AssertValue(ch);
            base.CheckDataValid(ch, data);
            var labelType = data.Schema.Label.Value.Type;
            if (!(labelType is BooleanDataViewType || labelType is KeyType || labelType == NumberDataViewType.Single))
            {
                throw ch.ExceptParam(nameof(data),
                    $"Label column '{data.Schema.Label.Value.Name}' is of type '{labelType.RawType}', but must be of unsigned int, boolean or float.");
            }
        }

        private protected override void ConvertNaNLabels(IChannel ch, RoleMappedData data, float[] labels)
        {
            // Only initialize one time.
            if (_numClass < 0)
            {
                float minLabel = float.MaxValue;
                float maxLabel = float.MinValue;
                bool hasNaNLabel = false;
                foreach (var labelColumn in labels)
                {
                    if (float.IsNaN(labelColumn))
                        hasNaNLabel = true;
                    else
                    {
                        minLabel = Math.Min(minLabel, labelColumn);
                        maxLabel = Math.Max(maxLabel, labelColumn);
                    }
                }
                ch.CheckParam(minLabel >= 0, nameof(data), "Minimum value in label column cannot be negative");
                if (maxLabel >= _maxNumClass)
                    throw ch.ExceptParam(nameof(data), $"Maximum value {maxLabel} in label column exceeds {_maxNumClass}");

                if (data.Schema.Label.Value.Type is KeyType keyType)
                {
                    if (hasNaNLabel)
                        _numClass = keyType.GetCountAsInt32(Host) + 1;
                    else
                        _numClass = keyType.GetCountAsInt32(Host);
                    _tlcNumClass = keyType.GetCountAsInt32(Host);
                }
                else
                {
                    if (hasNaNLabel)
                        _numClass = (int)maxLabel + 2;
                    else
                        _numClass = (int)maxLabel + 1;
                    _tlcNumClass = (int)maxLabel + 1;
                }
            }
            float defaultLabel = _numClass - 1;
            for (int i = 0; i < labels.Length; ++i)
                if (float.IsNaN(labels[i]))
                    labels[i] = defaultLabel;
        }

        private protected override void GetDefaultParameters(IChannel ch, int numRow, bool hasCategorical, int totalCats, bool hiddenMsg = false)
        {
            base.GetDefaultParameters(ch, numRow, hasCategorical, totalCats, true);
            int numberOfLeaves = (int)GbmOptions["num_leaves"];
            int minimumExampleCountPerLeaf = LightGbmTrainerOptions.MinimumExampleCountPerLeaf ?? DefaultMinDataPerLeaf(numRow, numberOfLeaves, _numClass);
            GbmOptions["min_data_per_leaf"] = minimumExampleCountPerLeaf;
            if (!hiddenMsg)
            {
                if (!LightGbmTrainerOptions.LearningRate.HasValue)
                    ch.Info("Auto-tuning parameters: " + nameof(LightGbmTrainerOptions.LearningRate) + " = " + GbmOptions["learning_rate"]);
                if (!LightGbmTrainerOptions.NumberOfLeaves.HasValue)
                    ch.Info("Auto-tuning parameters: " + nameof(LightGbmTrainerOptions.NumberOfLeaves) + " = " + numberOfLeaves);
                if (!LightGbmTrainerOptions.MinimumExampleCountPerLeaf.HasValue)
                    ch.Info("Auto-tuning parameters: " + nameof(LightGbmTrainerOptions.MinimumExampleCountPerLeaf) + " = " + minimumExampleCountPerLeaf);
            }
        }

        private protected override void CheckAndUpdateParametersBeforeTraining(IChannel ch, RoleMappedData data, float[] labels, int[] groups)
        {
            Host.AssertValue(ch);
            ch.Assert(PredictionKind == PredictionKind.MulticlassClassification);
            ch.Assert(_numClass > 1);
            GbmOptions["num_class"] = _numClass;
            bool useSoftmax = false;

            if (LightGbmTrainerOptions.UseSoftmax.HasValue)
                useSoftmax = LightGbmTrainerOptions.UseSoftmax.Value;
            else
            {
                if (labels.Length >= _minDataToUseSoftmax)
                    useSoftmax = true;

                ch.Info("Auto-tuning parameters: " + nameof(LightGbmTrainerOptions.UseSoftmax) + " = " + useSoftmax);
            }

            if (useSoftmax)
                GbmOptions["objective"] = "multiclass";
            else
                GbmOptions["objective"] = "multiclassova";
        }

        private protected override SchemaShape.Column[] GetOutputColumnsCore(SchemaShape inputSchema)
        {
            bool success = inputSchema.TryFindColumn(LabelColumn.Name, out var labelCol);
            Contracts.Assert(success);

            var metadata = new SchemaShape(labelCol.Annotations.Where(x => x.Name == AnnotationUtils.Kinds.KeyValues)
                .Concat(AnnotationUtils.GetTrainerOutputAnnotation()));
            return new[]
            {
                new SchemaShape.Column(DefaultColumnNames.Score, SchemaShape.Column.VectorKind.Vector, NumberDataViewType.Single, false, new SchemaShape(AnnotationUtils.AnnotationsForMulticlassScoreColumn(labelCol))),
                new SchemaShape.Column(DefaultColumnNames.PredictedLabel, SchemaShape.Column.VectorKind.Scalar, NumberDataViewType.UInt32, true, metadata)
            };
        }

        private protected override MulticlassPredictionTransformer<OneVersusAllModelParameters> MakeTransformer(OneVersusAllModelParameters model, DataViewSchema trainSchema)
            => new MulticlassPredictionTransformer<OneVersusAllModelParameters>(Host, model, trainSchema, FeatureColumn.Name, LabelColumn.Name);

        /// <summary>
        /// Trains a <see cref="LightGbmMulticlassTrainer"/> using both training and validation data, returns
        /// a <see cref="MulticlassPredictionTransformer{OneVsAllModelParameters}"/>.
        /// </summary>
        public MulticlassPredictionTransformer<OneVersusAllModelParameters> Fit(IDataView trainData, IDataView validationData)
            => TrainTransformer(trainData, validationData);
    }

    /// <summary>
    /// A component to train a LightGBM model.
    /// </summary>
    internal static partial class LightGbm
    {
        [TlcModule.EntryPoint(
            Name = "Trainers.LightGbmClassifier",
            Desc = "Train a LightGBM multi class model.",
<<<<<<< HEAD
            UserName = LightGbmMulticlassClassificationTrainer.Summary,
            ShortName = LightGbmMulticlassClassificationTrainer.ShortName)]
        public static CommonOutputs.MulticlassClassificationOutput TrainMulticlass(IHostEnvironment env, LightGbmMulticlassClassificationTrainer.Options input)
=======
            UserName = LightGbmMulticlassTrainer.Summary,
            ShortName = LightGbmMulticlassTrainer.ShortName)]
        public static CommonOutputs.MulticlassClassificationOutput TrainMulticlass(IHostEnvironment env, Options input)
>>>>>>> 08318656
        {
            Contracts.CheckValue(env, nameof(env));
            var host = env.Register("TrainLightGBM");
            host.CheckValue(input, nameof(input));
            EntryPointUtils.CheckInputArgs(host, input);

<<<<<<< HEAD
            return TrainerEntryPointsUtils.Train<LightGbmMulticlassClassificationTrainer.Options, CommonOutputs.MulticlassClassificationOutput>(host, input,
                () => new LightGbmMulticlassClassificationTrainer(host, input),
=======
            return TrainerEntryPointsUtils.Train<Options, CommonOutputs.MulticlassClassificationOutput>(host, input,
                () => new LightGbmMulticlassTrainer(host, input),
>>>>>>> 08318656
                getLabel: () => TrainerEntryPointsUtils.FindColumn(host, input.TrainingData.Schema, input.LabelColumnName),
                getWeight: () => TrainerEntryPointsUtils.FindColumn(host, input.TrainingData.Schema, input.ExampleWeightColumnName));
        }
    }
}<|MERGE_RESOLUTION|>--- conflicted
+++ resolved
@@ -15,11 +15,7 @@
 using Microsoft.ML.Trainers.FastTree;
 using Microsoft.ML.Trainers.LightGbm;
 
-<<<<<<< HEAD
-[assembly: LoadableClass(LightGbmMulticlassClassificationTrainer.Summary, typeof(LightGbmMulticlassClassificationTrainer), typeof(LightGbmMulticlassClassificationTrainer.Options),
-=======
-[assembly: LoadableClass(LightGbmMulticlassTrainer.Summary, typeof(LightGbmMulticlassTrainer), typeof(Options),
->>>>>>> 08318656
+[assembly: LoadableClass(LightGbmMulticlassTrainer.Summary, typeof(LightGbmMulticlassTrainer), typeof(LightGbmMulticlassTrainer.Options),
     new[] { typeof(SignatureMulticlassClassifierTrainer), typeof(SignatureTrainer) },
     "LightGBM Multi-class Classifier", LightGbmMulticlassTrainer.LoadNameValue, LightGbmMulticlassTrainer.ShortName, DocName = "trainer/LightGBM.md")]
 
@@ -29,14 +25,10 @@
     /// The <see cref="IEstimator{TTransformer}"/> for training a boosted decision tree multi-class classification model using LightGBM.
     /// </summary>
     /// <include file='doc.xml' path='doc/members/member[@name="LightGBM_remarks"]/*' />
-<<<<<<< HEAD
-    public sealed class LightGbmMulticlassClassificationTrainer : LightGbmTrainerBase<LightGbmMulticlassClassificationTrainer.Options,
+    public sealed class LightGbmMulticlassTrainer : LightGbmTrainerBase<LightGbmMulticlassTrainer.Options,
                                                                         VBuffer<float>,
                                                                         MulticlassPredictionTransformer<OneVersusAllModelParameters>,
                                                                         OneVersusAllModelParameters>
-=======
-    public sealed class LightGbmMulticlassTrainer : LightGbmTrainerBase<VBuffer<float>, MulticlassPredictionTransformer<OneVersusAllModelParameters>, OneVersusAllModelParameters>
->>>>>>> 08318656
     {
         internal const string Summary = "LightGBM Multi Class Classifier";
         internal const string LoadNameValue = "LightGBMMulticlass";
@@ -48,7 +40,6 @@
         private int _tlcNumClass;
         private protected override PredictionKind PredictionKind => PredictionKind.MulticlassClassification;
 
-<<<<<<< HEAD
         public sealed class Options : OptionsBase
         {
             public enum EvaluateMetricType
@@ -100,10 +91,7 @@
             }
         }
 
-        internal LightGbmMulticlassClassificationTrainer(IHostEnvironment env, Options options)
-=======
         internal LightGbmMulticlassTrainer(IHostEnvironment env, Options options)
->>>>>>> 08318656
              : base(env, LoadNameValue, options, TrainerUtils.MakeU4ScalarColumn(options.LabelColumnName))
         {
             Contracts.CheckUserArg(options.Sigmoid > 0, nameof(Options.Sigmoid), "must be > 0.");
@@ -313,28 +301,17 @@
         [TlcModule.EntryPoint(
             Name = "Trainers.LightGbmClassifier",
             Desc = "Train a LightGBM multi class model.",
-<<<<<<< HEAD
-            UserName = LightGbmMulticlassClassificationTrainer.Summary,
-            ShortName = LightGbmMulticlassClassificationTrainer.ShortName)]
-        public static CommonOutputs.MulticlassClassificationOutput TrainMulticlass(IHostEnvironment env, LightGbmMulticlassClassificationTrainer.Options input)
-=======
             UserName = LightGbmMulticlassTrainer.Summary,
             ShortName = LightGbmMulticlassTrainer.ShortName)]
-        public static CommonOutputs.MulticlassClassificationOutput TrainMulticlass(IHostEnvironment env, Options input)
->>>>>>> 08318656
+        public static CommonOutputs.MulticlassClassificationOutput TrainMulticlass(IHostEnvironment env, LightGbmMulticlassTrainer.Options input)
         {
             Contracts.CheckValue(env, nameof(env));
             var host = env.Register("TrainLightGBM");
             host.CheckValue(input, nameof(input));
             EntryPointUtils.CheckInputArgs(host, input);
 
-<<<<<<< HEAD
-            return TrainerEntryPointsUtils.Train<LightGbmMulticlassClassificationTrainer.Options, CommonOutputs.MulticlassClassificationOutput>(host, input,
-                () => new LightGbmMulticlassClassificationTrainer(host, input),
-=======
-            return TrainerEntryPointsUtils.Train<Options, CommonOutputs.MulticlassClassificationOutput>(host, input,
+            return TrainerEntryPointsUtils.Train<LightGbmMulticlassTrainer.Options, CommonOutputs.MulticlassClassificationOutput>(host, input,
                 () => new LightGbmMulticlassTrainer(host, input),
->>>>>>> 08318656
                 getLabel: () => TrainerEntryPointsUtils.FindColumn(host, input.TrainingData.Schema, input.LabelColumnName),
                 getWeight: () => TrainerEntryPointsUtils.FindColumn(host, input.TrainingData.Schema, input.ExampleWeightColumnName));
         }
